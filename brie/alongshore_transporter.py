--- conflicted
+++ resolved
@@ -23,10 +23,7 @@
 """
 import numpy as np
 import scipy.constants
-<<<<<<< HEAD
 import scipy.sparse
-=======
->>>>>>> 7de04ac4
 
 SECONDS_PER_YEAR = 3600.0 * 24.0 * 365.0
 
@@ -217,16 +214,6 @@
     )
 
 
-<<<<<<< HEAD
-def calc_coast_diff(
-    wave_pdf, wave_angle, wave_height=1.0, wave_period=10.0, h_b_crit=2.0
-):
-    r"""Calculate sediment diffusion along a coastline.
-
-    .. math::
-
-        Q_{s,net} \left( \theta \right) = E \left( \phi_0 \right) * Q_s \left( \phi_0 - \theta \right)
-=======
 def calc_coast_diffusivity(
             wave_pdf, shoreline_angles, wave_height=1.0, wave_period=10.0, berm_ele=2.0, n_bins=180
     ):
@@ -247,7 +234,6 @@
 
     .. [2] Ashton A.D. Murray A.B., 2006, High-angle wave instability and emergent shoreline shapes: 1. Modeling of sand waves, flying spits, and capes: Journal of Geophysical Research , v. 111, F04011, doi:10.1029/2005JF000422.
 
->>>>>>> 7de04ac4
 
     Parameters
     ----------
@@ -306,13 +292,9 @@
     # evaluate at phi_0 - theta (i.e., the relative wave angle array for a non-straight shoreline)
     coast_diff = np.interp(-shoreline_angles, all_angles, coast_diff_phi0_theta)  # this is D above, evaluated at theta
     # return np.interp(shoreline_angles, all_angles, y) * np.sign(-wave_angle)
-<<<<<<< HEAD
-    return np.interp(-wave_angle, all_angles, y)  # * np.sign(-wave_angle)
-=======
     # return np.interp(-wave_angle, all_angles, y)  # * np.sign(-wave_angle)
 
     return coast_diff, coast_diff_phi0_theta  # [m^2/s]
->>>>>>> 7de04ac4
 
 
 def _build_tridiagonal_matrix(diagonal, lower=None, upper=None):
@@ -359,28 +341,6 @@
     return mat
 
 
-<<<<<<< HEAD
-def _build_matrix(
-    shoreline_x, wave_distribution, dy=1.0, wave_height=1.0, wave_period=10.0
-):
-    dt = 1.0
-
-    shoreline_angles = calc_shoreline_angles(shoreline_x, spacing=dy)
-
-    r_ipl = np.clip(
-        calc_coast_diff(
-            wave_distribution.pdf,
-            # np.pi / 2.0 - shoreline_angles, # Use shoreline angles???
-            -shoreline_angles,  # Use shoreline angles???
-            # angles, # Use shoreline angles???
-            wave_height=wave_height,
-            wave_period=wave_period,
-        )
-        * dt
-        / (2.0 * dy ** 2),
-        a_min=0.0,
-        a_max=None,
-=======
 def _build_matrix(shoreline_x, wave_distribution, dy=1.0, wave_height=1.0, wave_period=10.0, dt=1.0, dx_dt=0):
     r"""UPDATE THIS
 
@@ -411,7 +371,6 @@
         shoreline_angles,
         wave_height=wave_height,
         wave_period=wave_period,
->>>>>>> 7de04ac4
     )
 
     # this is beta in Equation 41 of NLT19
@@ -446,6 +405,7 @@
 
 
 class AlongshoreTransporter:
+
     """Transport sediment along a coast.
 
     Examples
@@ -508,48 +468,6 @@
             self._shoreline_x, spacing=self._dy
         )
 
-<<<<<<< HEAD
-        r_ipl = np.clip(
-            calc_coast_diff(
-                self._wave_distribution.pdf,
-                # np.pi / 2.0 - shoreline_angles, # Use shoreline angles???
-                -shoreline_angles,  # Use shoreline angles???
-                # angles, # Use shoreline angles???
-                wave_height=self._wave_height,
-                wave_period=self._wave_period,
-            )
-            * dt
-            / (2.0 * self._dy ** 2),
-            a_min=0.0,
-            a_max=None,
-        )
-
-        r_ipl = (
-            calc_coast_diff(
-                self._wave_distribution.pdf,
-                # np.pi / 2.0 - shoreline_angles, # Use shoreline angles???
-                -shoreline_angles,  # Use shoreline angles???
-                # angles, # Use shoreline angles???
-                wave_height=self._wave_height,
-                wave_period=self._wave_period,
-            )
-            * dt
-            / (2.0 * self._dy ** 2)
-        )
-
-        mat = _build_tridiagonal_matrix(1.0 + 2.0 * r_ipl, lower=-r_ipl, upper=-r_ipl)
-
-        rhs = (
-            self._shoreline_x
-            + r_ipl
-            * np.diff(
-                self._shoreline_x,
-                n=2,
-                prepend=self._shoreline_x[-1:],
-                append=self._shoreline_x[:1],
-            )
-            # + self._x_s_dt
-=======
         self._time = 0.0
 
         # self._q_s = np.empty_like(shoreline_x)
@@ -608,7 +526,6 @@
             wave_period=self._wave_period,
             dt=self._dt,
             dx_dt=self._dx_dt,
->>>>>>> 7de04ac4
         )
 
         # invert the tridiagonal matrix to solve for the new shoreline position
