import numpy as np
import scipy.constants
import yaml
from numpy.lib.scimath import power as cpower, sqrt as csqrt
from scipy.interpolate import interp1d
from scipy.sparse import csr_matrix
from scipy.sparse.linalg import spsolve

from .alongshore_transporter import calc_alongshore_transport_k


def inlet_fraction(self, a, b, c, d, I):
    """what are the inlet fractions"""
    return a + (b / (1 + c * (I ** d)))


<<<<<<< HEAD
SECONDS_PER_YEAR = 3600.0 * 24.0 * 365.0
=======
def calc_alongshore_transport_k(gravity=scipy.constants.g):
    """Calculate alongshore transport diffusion coefficient. Used in calculation of alongshore transport into inlets.

    The diffusion coefficient is calculated from Nienhuis, Ashton, Giosan, 2015.
    Note that the Ashton & Murray (2006) value for *k* is incorrect.

    Parameters
    ----------
    gravity : float, optional
        Acceleration due to gravity [m/s^2].
    """
    return (
        5.3e-06
        * 1050
        * (gravity ** 1.5)
        * (0.5 ** 1.2)
        * (np.sqrt(gravity * 0.78) / (2 * np.pi)) ** 0.2
    )


class WaveAngleGenerator:
    def __init__(self, asymmetry=0.8, high_fraction=0.2, wave_climl=180, rng=None):
        """Generate incoming wave angles.

        Parameters
        ----------
        asymmetry: float, optional
            Fraction of waves approaching from the left, looking offshore (Ashton & Murray, 2006). Value typically
            varied in BRIE.
        high_fraction: float, optional
            Fraction of waves approaching at angles higher than 45 degrees from shore normal (Ashton & Murray, 2006).
            Value typically 0.2 in BRIE.

        Examples
        --------
        >>> from brie.brie import WaveAngleGenerator
        >>> angles = WaveAngleGenerator()
        >>> angles.next()  # doctest: +SKIP
        array([14.97622633])

        >>> angles.next(samples=4)  # doctest: +SKIP
        array([-21.13885031,  54.71667679,  14.01299681, -14.24465549])

        >>> angles = WaveAngleGenerator(asymmetry=0.5, high_fraction=0.0)
        >>> angles.pdf([-67.5, -22.5, 22.5, 67.5]) * 45.0
        array([0. , 0.5, 0.5, 0. ])

        >>> angles.cdf([-90, -45, 0, 45, 90])
        array([0. , 0.00833333, 0.50555556, 1. , 1. ])
        """

        if asymmetry < 0.0 or asymmetry > 1.0:
            raise ValueError("wave angle asymmetry must be between 0 and 1")
        if high_fraction < 0.0 or high_fraction > 1.0:
            raise ValueError("fraction of high angles must be between 0 and 1")

        if rng is None:
            self._rng = np.random.default_rng()
        else:
            self._rng = rng

        # x = np.array([-90.0, -45.0, 0.0, 45.0, 90])  # KA: to be equivalent to BRIE.m pdf, x=[-90.0, -45.0, 45.0, 90]
        # f = np.array(
        #     [
        #         0.0,
        #         asymmetry * high_fraction,
        #         asymmetry * (1.0 - high_fraction),
        #         (1.0 - asymmetry) * (1.0 - high_fraction),
        #         (1.0 - asymmetry) * high_fraction,
        #     ]
        # ) / 45.0

        res = np.ones(int(wave_climl/4))
        x = np.linspace(-90.0, 90.0, wave_climl)  # wave angle resolution KA: best to have full (high) resolution for CDF
        f = 4 * np.r_[
            asymmetry * high_fraction * res,
            asymmetry * (1.0 - high_fraction) * res,
            (1.0 - asymmetry) * (1.0 - high_fraction) * res,
            (1.0 - asymmetry) * high_fraction * res,
        ] / wave_climl

        # self._wave_pdf = interp1d(x, f, kind="next")
        # self._wave_cdf = interp1d(x, np.cumsum(f) * 45.0)
        # self._wave_inv_cdf = interp1d(np.cumsum(f) * 45.0, x)
        self._wave_pdf = interp1d(x, f, kind="next")
        self._wave_cdf = interp1d(x, np.cumsum(f))
        self._wave_inv_cdf = interp1d(np.cumsum(f), x)
        self._lower_bnd = np.min(np.cumsum(f))

    def pdf(self, angle):
        """Probability distribution function for wave angle.

        Parameters
        ----------
        angle: number or ndarray
            Angle(s) at which to evaluate the pdf [degree].

        Returns
        -------
        ndarray of float
            This is the normalized angular distribution of wave energy (Eq 39 in BRIE, from AM06).
        """
        return self._wave_pdf(angle)

    def cdf(self, angle):
        """Cumulative distribution function for wave angle.

        Parameters
        ----------
        angle: number or ndarray
            Angle(s) at which to evaluate the cdf [degree].

        Returns
        -------
        ndarray of float
            This is the normalized cumulative distribution of wave energy (Eq 25 in BRIE, from AM06).
        """
        return self._wave_cdf(angle)

    def next(self, samples=1):
        """Next wave angles from the distribution.

        Parameters
        ----------
        samples : int
            Number of wave angles to return.

        Returns
        -------
        ndarray of float
            Waves angles.
        """

        # I don't want to extrapolate, so instead if the rng is below the interpolation bounds, I pick a new number
        x = self._rng.random(samples)

        while x < self._lower_bnd:
            x = self._rng.random(samples)

        return np.floor(self._wave_inv_cdf(x))
>>>>>>> 9a66a606


class Brie:
    def __init__(
        self,
        name="ExampleBarrierPlot5",
        barrier_model=True,
        ast_model=True,
        inlet_model=True,
        sed_strat=False,
        bseed=False,
        b3d=False,
        wave_height=1.0,
        wave_period=10,
        wave_asymmetry=0.8,
        wave_angle_high_fraction=0.2,
        wave_angle_resolution=1.0,
        sea_level_rise_rate=2e-3,
        sea_level_initial=10.0,
        barrier_width_critical=200.0,
        barrier_height_critical=2.0,
        max_overwash_flux=20,
        sea_water_density=1025.0,
        tide_amplitude=0.5,
        tide_frequency=1.4e-4,
        back_barrier_marsh_fraction=0.5,
        back_barrier_depth=3.0,
        lagoon_manning_n=0.05,
        shoreface_grain_size=2e-4,
        xshore_slope=1e-3,
        alongshore_section_length=100.0,
        alongshore_section_count=1000,
        time_step=0.05,
        time_step_count=100000,
        save_spacing=1e3,
        inlet_min_spacing=10000.0,
        wave_angle=None,
        xs=None,
    ):
        """The Barrier Inlet Environment model, BRIE.

        Parameters
        ----------
        name: string, optional
            Name of simulation
        barrier_model: bool, optional
            If `True`, use overwash and shoreface formulations.
        ast_model: bool, optional
            If `True`, turn on the alongshore transport model.
        inlet_model: bool, optional
            If `True`, turn on the inlets model.
        sed_strat: bool, optional
            If `True`, turn on the stratigraphy model (generate stratigraphy at a certain location).
        bseed: bool, optional
            If `True`, seed the model for comparison with matlab model.
        b3d: bool, optional
            If `True`, use Barrier3D as overwash model (barrier_model must be False).
        wave_height: float, optional
            Mean offshore significant wave height [m].
        wave_period: float, optional
            Mean wave period [s].
        wave_asymmetry: float, optional
            Fraction of waves approaching from left (looking onshore).
        wave_angle_high_fraction: float, optional
            Fraction of waves approaching from angles higher than 45 degrees.
        wave_angle_resolution: float, optional
            Resolution of possible wave approach angles, typically 1 per degree [deg].
        sea_level_rise_rate: float, optional
            Rate of sea_level rise [m/yr].
        sea_level_initial: float, optional
            Initial sea level elevation [m]
        barrier_width_critical: float, optional
            Critical barrier width [m].
        barrier_height_critical: float, optional
            Critical barrier height [m].
        max_overwash_flux: float, optional
            Maximum overwash flux [m3/m/yr].
        sea_water_density: float, optional
            Density of sea water [kg/m^3].
        tide_amplitude: float, optional
            Amplitude of tide [m].
        tide_frequence: float, optional
            Tidal frequency [rad/s].
        back_barrier_marsh_fraction: float, optional
            Percent of backbarrier covered by marsh and does not contribute to tidal prism.
        back_barrier_depth: float, optional
            Depth of the back barrier [m].
        lagoon_manning_n: float, optional
            Bulk manning n of the lagoon [s m^-(1/3)].
        shoreface_grain_size: float, optional
            Median grain size of the shoreface [m].
        xshore_slope: float, optional
            Background cross-shore slope (beta) [-].
        alongshore_section_length: float, optional
            Length of each alongshore section [m].
        alongshore_section_count: int, optional
            Number of alongshore sections.
        time_step: float, optional
            Timestep of the numerical model [y].
        time_step_count: int, optional
            Number of time steps.
        save_spacing: int, optional
            Saving interval.
        inlet_min_spacing: float, optional
            Minimum inlet spacing [m].
        wave_angle: float, optional
            An array of wave angles for seeding (remove stochasticity).
        xs: float, optional
            An array of shoreline position for seeding (remove stochasticity).

        Examples
        --------
        >>> from brie import Brie
        >>> brie = Brie()
        """

        # name of output file
        self._name = name

        # which modules to run
        self._barrier_model_on = barrier_model
        self._ast_model_on = ast_model
        self._inlet_model_on = inlet_model
        self._sedstrat_on = sed_strat
        self._bseed = bseed
        self._b3d_barrier_model_on = b3d

        if self._b3d_barrier_model_on is True and self._barrier_model_on is True:
            raise ValueError(" Please set only one barrier model to 'True' ")

        # general parameters
        self._rho_w = sea_water_density
        #self._g = scipy.constants.g
        self._g = 9.81  # KA: above has too much precision for comparison to Matlab version

        ###############################################################################
        # wave climate
        ###############################################################################

        self._wave_height = wave_height
        self._wave_period = wave_period
        self._wave_asym = wave_asymmetry
        self._wave_high = wave_angle_high_fraction
        self._wave_angle = 0.0  # the default initial wave angle

        # alongshore distribution of wave energy
        self._wave_climl = int(180.0 / wave_angle_resolution)

        # k for alongshore transport
        self._k = calc_alongshore_transport_k(gravity=self._g)

        ###############################################################################
        # barrier model parameters
        ###############################################################################

        self._slr = sea_level_rise_rate
        self._s_background = xshore_slope
        self._w_b_crit = barrier_width_critical
        self._h_b_crit = barrier_height_critical
        self._Qow_max = max_overwash_flux
        self._z = sea_level_initial
        self._bb_depth = back_barrier_depth
        self._grain_size = shoreface_grain_size
        self._R = 1.65  # relative density of sand
        self._e_s = 0.01  # suspended sediment transport efficiency factor
        self._c_s = 0.01  # shoreface transport friction factor

        # alongshore grid setup
        self._dy = alongshore_section_length
        self._ny = alongshore_section_count

        # time stepping
        self._time_index = 1
        self._dt = time_step
        self._nt = time_step_count
        self._dtsave = save_spacing

        ###############################################################################
        # inlet model parameters & functions
        ###############################################################################

        self._Jmin = inlet_min_spacing
        self._a0 = tide_amplitude
        self._omega0 = tide_frequency
        self._inlet_asp = np.sqrt(0.005)  # aspect ratio inlet
        self._man_n = lagoon_manning_n
        self._u_e = 1  # inlet equilibrium velocity [m/s]
        self._inlet_max = 100  # maximum number of inlets (mostly for debugging)
        self._marsh_cover = back_barrier_marsh_fraction

        # set the dependent variables
        if self._bseed:
            self.dependent(wave_angle=wave_angle, xs=xs)
        else:
            self.dependent()

    @classmethod
    def from_yaml(cls, filepath):
        with open(filepath, "r") as fp:
            params = yaml.safe_load(fp)
        return cls(**params)

    def dependent(self, wave_angle=None, xs=None):
        """Set the internal variables that depend on the input parameters.

        Parameters
        ----------
        wave_angle: float, optional
            If provided, the current incoming wave angle [deg]. Added for comparison to Matlab version of BRIE.
        xs: float, optional
            If provided, the current position of the shoreline [m].
        """

        self._RNG = np.random.default_rng(seed=1973)    # random number generator

        ###############################################################################
        # shoreface and barrier model dependent variables
        ###############################################################################

        self._Vd_max = self._w_b_crit * self._h_b_crit  # max deficit volume [m3/m]

        w_s = (
            self._R
            * self._g
            * self._grain_size ** 2
            / (
                (18 * 1e-6)
                + np.sqrt(0.75 * self._R * self._g * (self._grain_size ** 3))
            )
        )   # settling velocity [m/s] Church & Ferguson (2004)

        phi = (
            16 * self._e_s * self._c_s / (15 * np.pi * self._R * self._g)
        )   # phi from Ortiz and Ashton (2016)

        self._z0 = (
            2 * self._wave_height / 0.78
        )   # minimum depth of integration [m] (simple approx of breaking wave depth based on offshore wave height)

        self._d_sf = (
            8.9 * self._wave_height
        )   # depth shoreface [m], Hallermeier (1983) or  Houston (1995)
            # alternatively 0.018*wave_height*wave_period*sqrt(g./(R*grain_size))

        self._k_sf = (
                (3600 * 24 * 365)
                / (self._d_sf - self._z0)
                * (
                        self._g ** (15 / 4)
                        * self._wave_height ** 5
                        * phi
                        * self._wave_period ** (5 / 2)
                        / (1024 * np.pi ** (5 / 2) * w_s ** 2)
                        * (4 / 11 * (1 / self._z0 ** (11 / 4) - 1 / (self._d_sf ** (11 / 4))))
                )
        )   # shoreface response rate [m^3/m/yr], Lorenzo-Trueba & Ashton (2014) or Ortiz and Ashton (2016)

        self._s_sf_eq = (
            3
            * w_s
            / 4
            / np.sqrt(self._d_sf * self._g)
            * (5 + 3 * self._wave_period ** 2 * self._g / 4 / (np.pi ** 2) / self._d_sf)
<<<<<<< HEAD
        )
        # equilibrium shoreface slope
        # self._wave_cdf = np.cumsum(
        #     4
        #     * np.r_[
        #         (
        #             self._wave_asym
        #             * self._wave_high
        #             * np.ones((int(self._wave_climl / 4), 1))
        #         ),
        #         (
        #             self._wave_asym
        #             * (1 - self._wave_high)
        #             * np.ones((int(self._wave_climl / 4), 1))
        #         ),
        #         (
        #             (1 - self._wave_asym)
        #             * (1 - self._wave_high)
        #             * np.ones((int(self._wave_climl / 4), 1))
        #         ),
        #         (
        #             (1 - self._wave_asym)
        #             * self._wave_high
        #             * np.ones((int(self._wave_climl / 4), 1))
        #         ),
        #     ]
        #     / self._wave_climl
        # )
        wave_pdf = np.concatenate(
            4
            * np.r_[
                (
                    self._wave_asym
                    * self._wave_high
                    * np.ones((int(self._wave_climl / 4), 1))
                ),
                (
                    self._wave_asym
                    * (1 - self._wave_high)
                    * np.ones((int(self._wave_climl / 4), 1))
                ),
                (
                    (1 - self._wave_asym)
                    * (1 - self._wave_high)
                    * np.ones((int(self._wave_climl / 4), 1))
                ),
                (
                    (1 - self._wave_asym)
                    * self._wave_high
                    * np.ones((int(self._wave_climl / 4), 1))
                ),
            ]
            / self._wave_climl
        )
=======
        )   # equilibrium shoreface slope

        self._x_t = (self._z - self._d_sf) / self._s_background + np.zeros(
            self._ny
        )   # position shoreface toe [m]

        # KA - used for testing/debugging brie.py vs. brie.m
        if self._bseed:
            if xs is None or wave_angle is None:
                raise ValueError("if bseed is True, xs and wave_angle must be provided")
            self._x_s = xs
            self._wave_angle = wave_angle
        else:
            self._x_s = (
                self._RNG.random(self._ny) + self._d_sf / self._s_sf_eq + self._x_t
            )   # position shoreline [m]
            # self._x_s = np.random.rand(self._ny) + self._d_sf / self._s_sf_eq + self._x_t  # position shoreline [m]

        self._x_b = (
            self._d_sf / self._s_sf_eq + self._w_b_crit + self._x_t
        )   # position back barrier [m]

        self._h_b = 2 + np.zeros(self._ny)  # height barrier [m]
        self._barrier_volume = np.array([])

        ###############################################################################
        # inlet model dependent variables
        ###############################################################################

        self._inlet_idx_close_mat = np.array([])
        self._inlet_idx = ([])  # KA: originally a matlab cell, here a list that is appended after first time step
        self._inlet_idx_mat = np.array([]).astype(float)  # KA: we use this variable for NaN operations
        self._inlet_y = np.zeros(self._ny)
        self._y = np.arange(
            100, self._dy * self._ny, self._dy
        )  # alongshore array [KA: just used for plotting]

        self._angle_array = np.deg2rad(
            np.linspace(-90.0, 90.0, self._wave_climl)
        )   # array of resolution angles for wave climate [radians]

        self._angles = WaveAngleGenerator(
            asymmetry = self._wave_asym,
            high_fraction = self._wave_high,
            wave_climl = self._wave_climl,
        )  # wave angle generator for each time step for calculating Qs_in

        wave_pdf = self._angles.pdf(
            np.rad2deg(self._angle_array)
        )  # wave climate pdf

>>>>>>> 9a66a606
        self._coast_qs = (
            self._wave_height ** 2.4
            * (self._wave_period ** 0.2)
            * 3600
            * 365
            * 24
            * self._k
            * (np.cos(self._angle_array) ** 1.2)
            * np.sin(self._angle_array)
        )  # alongshore sediment transport into inlets for all wave angles [m3/yr], from Ashton & Murray (2006)

        self._u_e_star = self._u_e / np.sqrt(
            self._g * self._a0
        )   # equilibrium inlet velocity (non-dimensional)

        ###############################################################################
        # shoreline change dependent variables
        ###############################################################################

        # shoreline change is NOT calculated using a single wave angle (as in Qs_in); instead, we account for the angle
        # dependence of diffusivity using a nonlinear term from AM06 (Eq. 37-39 in the BRIE), and convolve it with the
        # wave climate pdf (the normalized angular distribution of wave energy) to get a wave-climate averaged shoreline
        # diffusivity for every alongshore location
        diff = -(
                self._k
                / (self._h_b_crit + self._d_sf)
                * self._wave_height ** 2.4
                * self._wave_period ** 0.2) * 365 * 24 * 3600 * (np.cos(self._angle_array) ** 0.2) * \
               (1.2 * np.sin(self._angle_array) ** 2 - np.cos(self._angle_array) ** 2)

        # KA NOTE: the "same" method differs in Matlab and Numpy; here we pad and slice out the "same" equivalent
        conv = np.convolve(wave_pdf, diff, mode="full")
        npad = len(diff) - 1
        first = npad - npad // 2
        self._coast_diff = conv[first:first + len(wave_pdf)]

        self._di = (
            np.r_[
                self._ny,
                np.arange(2, self._ny + 1),
                np.arange(1, self._ny + 1),
                np.arange(1, self._ny),
                1,
            ]
            - 1
        )   # timestepping implicit diffusion equation (KA: -1 for python indexing)

        self._dj = (
            np.r_[
                1,
                np.arange(1, self._ny),
                np.arange(1, self._ny + 1),
                np.arange(2, self._ny + 1),
                self._ny,
            ]
            - 1
        )

        ###############################################################################
        # variables used for saving data
        ###############################################################################

<<<<<<< HEAD
        self._time_index = 1
        self._x_t = (self._z - self._d_sf) / self._s_background + np.zeros(
            self._ny
        )  # position shoreface toe [m]

        # KA - used for seeding, testing discretization
        if self._bseed:
            if xs is None or wave_angle is None:
                raise ValueError("if bseed is True, xs and wave_angle must be provided")
            self._x_s = xs
            # self._wave_angle = wave_angle
        else:
            self._x_s = (
                self._RNG.random(self._ny) + self._d_sf / self._s_sf_eq + self._x_t
            )  # position shoreline [m]
            # self._x_s = np.random.rand(self._ny) + self._d_sf / self._s_sf_eq + self._x_t  # position shoreline [m]

        self._x_b = (
            self._d_sf / self._s_sf_eq + self._w_b_crit + self._x_t
        )  # position back barrier [m]
        self._h_b = 2 + np.zeros(self._ny)  # height barrier [m]
        self._barrier_volume = np.array([])
        self._inlet_idx_close_mat = np.array([])
        self._inlet_idx = (
            []
        )  # KA: originally a matlab cell, here a list that is appended after first time step
        self._inlet_idx_mat = np.array([]).astype(
            float
        )  # KA: we use this variable for NaN operations
        self._inlet_y = np.zeros(self._ny)
        self._y = np.arange(
            100, self._dy * self._ny, self._dy
        )  # alongshore array [KA: just used for plotting]

        # variables used for saving data [KA: changed all self.dt to self._dt]
=======
>>>>>>> 9a66a606
        self._t = np.arange(
            self._dt, (self._dt * self._nt) + self._dt, self._dt
        )  # time array
        self._Qoverwash = np.float32(
            np.zeros(int(self._nt))
        )   # overwash flux [m^3/yr]
        self._Qshoreface = np.float32(
            np.zeros(int(self._nt))
        )   # KA: new variable for time series of shoreface flux [m^3/yr]
        self._Qinlet = np.float32(
            np.zeros(int(self._nt))
        )   # inlet flux [m^3/yr]
        self._inlet_age = []
        # KA: changed the saving arrays from matlab version to enable saving every time step in python, e.g., now if I
        # use the default dtsave=1000, the first value in these arrays (i.e., [0]) are the initial conditions and the
        # second value (i.e., [1]) is the first saving index at time_step=1000
        self._inlet_nr = np.uint16(
            np.zeros(np.size(np.arange(0, self._nt, self._dtsave)))
        )
        self._inlet_migr = np.int16(
            np.zeros(np.size(np.arange(0, self._nt, self._dtsave)))
        )
        self._inlet_Qs_in = np.float32(
            np.zeros(np.size(np.arange(0, self._nt, self._dtsave)))
        )
        self._inlet_alpha = np.float32(
            np.zeros(np.size(np.arange(0, self._nt, self._dtsave)))
        )
        self._inlet_beta = np.float32(
            np.zeros(np.size(np.arange(0, self._nt, self._dtsave)))
        )
        self._inlet_delta = np.float32(
            np.zeros(np.size(np.arange(0, self._nt, self._dtsave)))
        )
        self._inlet_ai = np.int32(
            np.zeros(np.size(np.arange(0, self._nt, self._dtsave)))
        )

        # KA - added these back after Eric's rewrite because I needed them for testing
        c_idx = np.uint8(np.zeros((self._ny, 1000)))  # noqa: F841
        bar_strat_x = (  # noqa: F841
            self._x_b[0] + 1000
        )  # cross-shore location where to record stratigraphy. I guess would be better to do it at one instant in time rather than space?
        self._x_t_save = np.int32(
            np.zeros((self._ny, np.size(np.arange(0, self._nt, self._dtsave))))
        )
        self._x_t_save[:, 0] = (
            self._x_t
        )  # KA: for some reason this rounds down to 1099 and not up to 1100...why?
        self._x_s_save = np.int32(
            np.zeros((self._ny, np.size(np.arange(0, self._nt, self._dtsave))))
        )
        self._x_s_save[:, 0] = self._x_s
        self._x_b_save = np.int32(
            np.zeros((self._ny, np.size(np.arange(0, self._nt, self._dtsave))))
        )
        self._x_b_save[:, 0] = self._x_b
        self._h_b_save = np.float32(
            np.zeros((self._ny, np.size(np.arange(0, self._nt, self._dtsave))))
        )
        self._h_b_save[:, 0] = self._h_b
        self._s_sf_save = np.float32(
            np.zeros((self._ny, np.size(np.arange(0, self._nt, self._dtsave))))
        )
        # self._s_sf_save[:, 0] = self._s_sf_eq
        self._s_sf_save[:, 0] = self._d_sf / (self._x_s - self._x_t)  # added by KA to represent the actual initial s_sf

        # initialize empty arrays for barrier model (added by KA for coupling)
        self._x_t_dt = np.zeros(self._ny)
        self._x_b_dt = np.zeros(self._ny)
        self._x_s_dt = np.zeros(self._ny)
        self._h_b_dt = np.zeros(self._ny)

    @property
    def time_index(self):
        return self._time_index

    @property
    def time_step(self):
        return self._dt

    @property
    def time(self):
        return self.time_index * self.time_step

    @property
    def nt(self):
        return self._nt

    @property
    def x_t_dt(self):
        return self._x_t_dt

    @property
    def x_s_dt(self):
        return self._x_s_dt

    @property
    def x_b_dt(self):
        return self._x_b_dt

    @property
    def h_b_dt(self):
        return self._h_b_dt

    @property
    def x_t(self):
        return self._x_t

    @property
    def x_s(self):
        return self._x_s

    @property
    def x_b(self):
        return self._x_b

    @property
    def x_b_save(self):
        return self._x_b_save

    @property
    def h_b(self):
        return self._h_b

    @property
<<<<<<< HEAD
    def wave_angle(self):
        return self._wave_angle

    @wave_angle.setter
    def wave_angle(self, new_angle):
        if new_angle > 90.0 or new_angle < -90:
            raise ValueError("wave angle must be between -90 and 90 degrees")
        self._wave_angle = wave_angle
=======
    def h_b_save(self):
        return self._h_b_save

    @property
    def ny(self):
        return self._ny

    @property
    def d_sf(self):
        return self._d_sf

    @property
    def k_sf(self):
        return self._k_sf

    @property
    def s_sf_eq(self):
        return self._s_sf_eq
>>>>>>> 9a66a606

    def u(self, a_star, gam, ah_star):
        """new explicit relationship between boundary conditions and inlet area"""
        return np.sqrt(self._g * self._a0) * np.sqrt(
            gam
            / 2.0
            * np.sqrt(a_star)
            * (
                (-gam * np.sqrt(a_star) * ((a_star - ah_star) ** 2))
                + np.sqrt((gam ** 2) * a_star * ((a_star - ah_star) ** 4) + 4)
            )
        )

    def a_star_eq_fun(self, ah_star, gam, u_e_star):
        """pretty function showing how the cross-sectional area varies with different back barrier configurations gamma"""
        return np.real(
            (2 * ah_star) / 3
            + (
                2 ** (2 / 3)
                * cpower(
                    (
                        (
                            18 * ah_star * gam ** 2
                            - 27 * u_e_star ** 4
                            - 2 * ah_star ** 3 * gam ** 2 * u_e_star ** 2
                            + 3
                            * 3 ** (1 / 2)
                            * gam ** 2
                            * u_e_star ** 2
                            * csqrt(
                                -(
                                    4 * ah_star ** 4 * gam ** 4 * u_e_star ** 4
                                    - 4 * ah_star ** 3 * gam ** 2 * u_e_star ** 8
                                    - 8 * ah_star ** 2 * gam ** 4 * u_e_star ** 2
                                    + 36 * ah_star * gam ** 2 * u_e_star ** 6
                                    + 4 * gam ** 4
                                    - 27 * u_e_star ** 10
                                )
                                / (gam ** 4 * u_e_star ** 6)
                            )
                        )
                        / (gam ** 2 * u_e_star ** 2)
                    ),
                    1 / 3,
                )
            )
            / 6
            + (2 ** (1 / 3) * (ah_star ** 2 * u_e_star ** 2 + 3))
            / (
                3
                * u_e_star ** 2
                * cpower(
                    (
                        (
                            18 * ah_star * gam ** 2
                            - 27 * u_e_star ** 4
                            - 2 * ah_star ** 3 * gam ** 2 * u_e_star ** 2
                            + 3
                            * 3 ** (1 / 2)
                            * gam ** 2
                            * u_e_star ** 2
                            * csqrt(
                                -(
                                    4 * ah_star ** 4 * gam ** 4 * u_e_star ** 4
                                    - 4 * ah_star ** 3 * gam ** 2 * u_e_star ** 8
                                    - 8 * ah_star ** 2 * gam ** 4 * u_e_star ** 2
                                    + 36 * ah_star * gam ** 2 * u_e_star ** 6
                                    + 4 * gam ** 4
                                    - 27 * u_e_star ** 10
                                )
                                / (gam ** 4 * u_e_star ** 6)
                            )
                        )
                        / (gam ** 2 * u_e_star ** 2)
                    ),
                    1 / 3,
                )
            )
        )

    def update(self):
        """Update BRIE by a single time step."""
        self._time_index += 1
        # print('time_index=',self._time_index)

        # sea level
        self._z = self._z + (self._dt * self._slr)  # height of sea level
        w = self._x_b - self._x_s  # barrier width
        d_b = np.minimum(
            self._bb_depth * np.ones(np.size(self._x_b)),
            self._z - (self._s_background * self._x_b),
        )  # basin depth
        s_sf = self._d_sf / (self._x_s - self._x_t)  # shoreface slope

        # if the barrier drows, break
        if np.sum(w < -10) > (self._ny / 2) or np.any(w < -1000):
            print("Barrier Drowned - break")
            return
            # break

        if self._barrier_model_on:
            # volume deficit
            Vd_b = np.maximum(0, (self._w_b_crit - w) * (self._h_b + d_b))
            Vd_h = np.maximum(0, (self._h_b_crit - self._h_b) * w)
            Vd = Vd_b + Vd_h

            # overwash fluxes [m^3/m]
            Qow_b = self._dt * self._Qow_max * Vd_b / np.maximum(Vd, self._Vd_max)
            Qow_h = self._dt * self._Qow_max * Vd_h / np.maximum(Vd, self._Vd_max)
            Qow = Qow_b + Qow_h

            # shoreface flux [m^3/m]
            Qsf = self._dt * self._k_sf * (self._s_sf_eq - s_sf)

            # changes
            ff = (self._z - self._s_background * self._x_b - d_b) / (
                self._z - self._s_background * self._x_b + self._h_b
            )
            self._x_t_dt = (
                4
                * Qsf
                * (self._h_b + self._d_sf)
                / (self._d_sf * (2 * self._h_b + self._d_sf))
            ) + (2 * self._dt * self._slr / s_sf)
            self._x_s_dt = 2 * Qow / ((2 * self._h_b) + self._d_sf) / (1 - ff) - (
                4
                * Qsf
                * (self._h_b + self._d_sf)
                / (((2 * self._h_b) + self._d_sf) ** 2)
            )
            self._x_b_dt = Qow_b / (self._h_b + d_b)
            self._h_b_dt = (Qow_h / w) - (self._dt * self._slr)

            # how much q overwash w in total [m3/yr]
            self._Qoverwash[self._time_index - 1] = np.sum(self._dy * Qow_b / self._dt)

            # how much q shoreface in total [m3/yr] [KA: added for comparison to B3D]
            self._Qshoreface[self._time_index - 1] = np.sum(self._dy * Qsf / self._dt)

        elif self._b3d_barrier_model_on:
            # do nothing, x_t_dt, x_s_dt, x_b_dt, and h_b_dt all come from Barrier3d (is there a better way to do this?)
            self._x_t_dt = self._x_t_dt
            self._x_s_dt = self._x_s_dt
            self._x_b_dt = self._x_b_dt
            self._h_b_dt = self._h_b_dt

        else:
            self._x_t_dt = np.zeros(self._ny)
            self._x_s_dt = np.zeros(self._ny)
            self._x_b_dt = np.zeros(self._ny)
            self._h_b_dt = np.zeros(self._ny)

        if (
            self._ast_model_on
        ):  # only alongshore transport calculation to estimate flux into inlets

            # simple conv approach - KA: example of first row appended to the end
            theta = (
                180
                * (
                    np.arctan2(
                        (self._x_s[np.r_[1 : len(self._x_s), 0]] - self._x_s), self._dy
                    )
                )
                / np.pi
            )

            wave_ang = self._wave_angle
            # wave direction
<<<<<<< HEAD
            # if self._bseed:
            #     wave_ang = self._wave_angle[self._time_index - 1]
            # else:
            #     # wave_ang = np.nonzero(self._wave_cdf > np.random.rand())[0][
            #     wave_ang = np.nonzero(self._wave_cdf > self._RNG.random())[0][
            #         0
            #     ]  # just get the first nonzero element
=======
            if self._bseed:
                wave_ang = self._wave_angle[self._time_index - 1]

            else:
                # wave_ang = np.nonzero(self._wave_cdf > np.random.rand())[0][] # just get the first nonzero element
                wave_ang = int(self._angles.next())  # KA: use the wave generator!
>>>>>>> 9a66a606

            # sed transport this timestep for given wave angle (KA: NOTE, -1 indexing is for Python)
            Qs = (
                self._dt
                * self._coast_qs[
                    np.minimum(
                        self._wave_climl,
                        np.maximum(
                            1,
                            np.round(
                                self._wave_climl
                                - wave_ang
                                - (self._wave_climl / 180 * theta)
                                + 1
                            ),
                        ),
                    ).astype(int)
                    - 1
                ]
            ).astype(float)

        if self._inlet_model_on:

            # array for changes to back barrier due to flood tidal deltas
            x_b_fld_dt = np.zeros(int(self._ny))

            # KA, note this was originally empty
            # barrier volume is barrier width times height + estimated inlet depth
            self._barrier_volume = (
                w * (self._h_b + 2) * np.sign(np.minimum(w, self._h_b))
            )

            # KA: added if statement here because error thrown for empty list
            if (
                np.size(self._inlet_idx) != 0
            ):  # KA: inlet_idx is a list here with arrays of different size (from previous time loop)
                self._barrier_volume[np.hstack(self._inlet_idx)] = np.inf

                # add drowned barrier to list of inlets
                self._inlet_idx.append(np.nonzero(self._barrier_volume < 0)[0])

            # storm for new inlet every 10 year
            if (
                np.mod(self._t[self._time_index - 1], 10) < (self._dt / 2)
                and np.size(self._inlet_idx) < self._inlet_max
            ):

                # potential basin length
                if np.size(self._inlet_idx) == 0:
                    basin_length = self._Jmin + np.zeros(int(self._ny)).astype(float)
                else:
                    # KA: there might be a more sophisticated way to replicate
                    # bsxfun (maybe utilizing the inherent broadcasting
                    # capabilities in python), but alas ... had to divide into two operations
                    self._inlet_idx_mat = np.hstack(self._inlet_idx)
                    # KA: this one is confusing to debug if comparing to the same
                    # inlet indices in Matlab because of the zero indexing in Python,
                    # but note that it appears that Lmin/2 is applied in each direction
                    basin_length = np.ravel(
                        (
                            np.array(([-self._ny, 0, self._ny]))
                            + np.reshape(
                                self._inlet_idx_mat + 1,
                                (np.size(self._inlet_idx_mat), 1),
                            )
                        ).T
                    )
                    basin_length = np.amin(
                        np.minimum(
                            self._Jmin,
                            2
                            * self._dy
                            * np.abs(
                                np.arange(1, self._ny + 1, 1)
                                - np.reshape(basin_length, (np.size(basin_length), 1))
                            ),
                        ),
                        axis=0,
                    )

                # basin width is simpler (cross-barrier basin width [m])
                self._basin_width = np.maximum(
                    0, self._z / self._s_background - self._x_b
                )

                # find new inlets only if its far enough away from existing inlets
                # KA: i.e., find the instances of Jmin
                idx = np.nonzero(basin_length > (self._Jmin - 1))[0]

                # KA: for Python, we need to check if there is an instance of Jmin,
                # else an error will be thrown with argmin. If the number of inlets
                # has been saturated, then we keep new_inlet empty from previous loop
                if np.size(idx) != 0:
                    self._new_inlet = np.argmin(
                        self._barrier_volume[idx]
                    )  # KA: find the instance of Jmin at the narrowest point
                    self._new_inlet = idx[self._new_inlet]

                # add new breach to list of inlets
                self._inlet_idx.append(
                    np.array(self._new_inlet)
                )  # KA: not sure if I need the np.array here

            # get rid of duplicates and neighbours
            if np.size(self._inlet_idx) != 0:
                # KA: inlet_idx_mat is just inlet_idx concatenated into a single
                # array and made a float so we can use NaNs
                self._inlet_idx_mat = np.hstack(self._inlet_idx).astype(float)
                inlet_all_idx = np.sort(self._inlet_idx_mat)
                inlet_all_idx_idx = np.argsort(self._inlet_idx_mat)

                # don't try to understand this line (message from Jaap)
                # KA: replaced empty "cell" contents with NaNs
                self._inlet_idx_mat[
                    inlet_all_idx_idx[
                        np.less_equal(
                            np.diff(np.r_[inlet_all_idx[-1] - self._ny, inlet_all_idx]),
                            1,
                        )
                    ]
                ] = np.nan
                self._inlet_idx_mat = self._inlet_idx_mat[
                    ~np.isnan(self._inlet_idx_mat)
                ]
                # KA: here, inlet_idx is reduced to just the first index (still a list)
                self._inlet_idx = self._inlet_idx_mat.astype(int).tolist()

            # do "fluid mechanics" of inlets (KA: I see no need for the second
            # "if" statement, but leave as is )
            if np.size(self._inlet_idx) != 0:
                # sort inlets (first index only) and find respective tidal prisms
                inlet_all_idx = np.sort(self._inlet_idx)
                inlet_all_idx_idx = np.argsort(self._inlet_idx)
                inlet_dist = np.diff(
                    np.r_[
                        inlet_all_idx[-1] - self._ny,
                        inlet_all_idx,
                        inlet_all_idx[0] + self._ny,
                    ]
                )  # KA: distance between inlets
                basin_length = np.minimum(
                    self._Jmin,
                    (
                        self._dy
                        * 0.5
                        * (inlet_dist[0:-1] + inlet_dist[1 : len(inlet_dist)])
                    ),
                )

                # see swart zimmerman
                ah_star = (
                    self._omega0 * w[self._inlet_idx] / np.sqrt(self._g * self._a0)
                )
                c_d = self._g * self._man_n ** 2 / (d_b[self._inlet_idx] ** (1 / 3))
                gam = np.maximum(
                    1e-3,
                    self._inlet_asp
                    * (
                        (self._omega0 ** 2)
                        * (1 - self._marsh_cover) ** 2
                        * (basin_length[inlet_all_idx_idx] ** 2)
                        * (self._basin_width[self._inlet_idx] ** 2)
                        * self._a0
                        / self._g
                    )
                    ** (1 / 4)
                    / ((8 / 3 / np.pi) * c_d * w[self._inlet_idx]),
                )
                a_star_eq = self.a_star_eq_fun(ah_star, gam, self._u_e_star)
                u_eq = np.real(self.u(a_star_eq, gam, ah_star))
                ai_eq = (
                    self._omega0
                    * (1 - self._marsh_cover)
                    * basin_length[inlet_all_idx_idx]
                    * self._basin_width[self._inlet_idx]
                    * np.sqrt(self._a0 / self._g)
                ) * a_star_eq  # KA: does it matter that this was last defined during the Tstorm year?

                # keep inlet open if velocity is at equilibrium (Escoffier); add
                # margin of 0.05 m/s for rounding errors etc
                inlet_close = np.logical_and(
                    np.logical_or(np.less(u_eq, (self._u_e - 0.05)), np.isnan(u_eq)),
                    np.greater(w[self._inlet_idx], 0),
                )

                # we don't have to think about this one every again!
                self._inlet_idx_mat[
                    inlet_close
                ] = np.nan  # KA: use inlet_idx_mat b/c float
                self._inlet_idx_close_mat = np.argwhere(
                    np.isnan(self._inlet_idx_mat)
                )  # KA: get index
                self._inlet_idx_mat = self._inlet_idx_mat[
                    ~np.isnan(self._inlet_idx_mat)
                ]
                # KA: again here, inlet_idx is just the first index (still a list), and not sorted
                self._inlet_idx = self._inlet_idx_mat.astype(int).tolist()
                ai_eq[inlet_close] = np.nan
                ai_eq = ai_eq[~np.isnan(ai_eq)]

                wi_eq = np.sqrt(ai_eq) / self._inlet_asp  # calculate width and depths
                di_eq = ai_eq / wi_eq
                wi_cell = np.ceil(wi_eq / self._dy).astype(
                    int
                )  # get cell widths per inlet

            # KA: python object arrays to "mimic" Matlab cells for inlet tracking
            # in retrospect, probably didn't need objects. Empty list would have been fine.
            inlet_nex = np.empty(np.size(self._inlet_idx), dtype=object)
            inlet_prv = np.empty(np.size(self._inlet_idx), dtype=object)

            # preallocate arrays for inlet migration and fractions based on I
            migr_up, delta, beta, beta_r, alpha, alpha_r, delta_r, Qs_in = [
                np.zeros(np.size(self._inlet_idx)).astype(float) for _ in range(8)
            ]

            # inlet morphodynamics per inlet (KA: again, j-1 here for python)
            for j in np.arange(1, np.size(self._inlet_idx) + 1):

                # breach sediment is added to the flood-tidal delta
                if (
                    self._new_inlet.size > 0
                    and self._inlet_idx[j - 1] == self._new_inlet
                ):  # KA: for python, need to check that the array isn't empty
                    # KA: here, Jaap allows the indexing to wrap such that a new
                    # inlet formed at the end of the model domain can deposit sediment
                    # at the start of the model domain; does this wrapping for all
                    # inlet dynamics (see other np.mods throughout code)
                    new_inlet_idx = np.mod(
                        self._new_inlet + np.r_[1 : (wi_cell[j - 1] + 1)] - 1, self._ny
                    )
                    x_b_fld_dt[new_inlet_idx] = x_b_fld_dt[new_inlet_idx] + (
                        (self._h_b[self._new_inlet] + di_eq[j - 1]) * w[self._new_inlet]
                    ) / (d_b[self._new_inlet])

                    self._Qinlet[self._time_index - 1] = self._Qinlet[
                        self._time_index - 1
                    ] + (
                        (self._h_b[self._new_inlet] + d_b[self._new_inlet])
                        * w[self._new_inlet]
                        * wi_cell[j - 1]
                        * self._dy
                    )

                # alongshore flux brought into inlet
                Qs_in[j - 1] = Qs[self._inlet_idx[j - 1]]

                # find cells of inlet, updrift barrier, and downdrift barrier
                # KA: here, inlet_idx becomes a list of arrays, and again,
                # inlets wrap around the edges
                self._inlet_idx[j - 1] = np.mod(
                    self._inlet_idx[j - 1] + np.r_[1 : (wi_cell[j - 1] + 1)] - 1,
                    self._ny,
                ).astype(int)
                inlet_nex[j - 1] = np.mod(self._inlet_idx[j - 1][-1] + 1, self._ny)
                inlet_prv[j - 1] = np.mod(self._inlet_idx[j - 1][0] - 1, self._ny)

                # find momentum balance of inlet to determine sediment
                # distribution fractions
                Mt = self._rho_w * self._u_e * self._u_e * ai_eq[j - 1]
                Mw = self._rho_w / 16 * self._g * self._wave_height ** 2 * wi_eq[j - 1]
                I = Mt / Mw * wi_eq[j - 1] / w[self._inlet_idx[j - 1][0]]
                self._h_b[self._inlet_idx[j - 1]] = 0

                # constrain to not widen
                Ab_prv = w[inlet_prv[j - 1]] * (
                    self._h_b[self._inlet_idx[j - 1][0]] + di_eq[j - 1]
                )
                Ab_nex = w[inlet_nex[j - 1]] * (
                    self._h_b[inlet_nex[j - 1]] + di_eq[j - 1]
                )

                # do fld delta eq volume
                Vfld = (
                    (
                        self._x_b[self._inlet_idx[j - 1][0]]
                        - self._x_s[self._inlet_idx[j - 1][0]]
                        + self._w_b_crit
                    )
                    * wi_eq[j - 1]
                    * d_b[self._inlet_idx[j - 1][0]]
                )
                Vfld_max = 1e4 * (self._u_e * ai_eq[j - 1] / 2 / self._omega0) ** 0.37

                # add fix to limit unrealistic flood-tidal delta size (based on
                # johnson flood-tidal delta of florida 2006)
                if Vfld > Vfld_max:
                    I = 0.1

                # calculate fractions based on I (KA: added self here b/c otherwise it produced an error)
                # version 1: original BRIE upload (shoreline not stable)
                # delta[j - 1] = inlet_fraction(self, 0, 1, 3, -3, I)
                # beta[j - 1] = inlet_fraction(self, 0, 1, 10, 3, I)
                # beta_r[j - 1] = inlet_fraction(self, 0, 1, 0.9, -3, I)

                # version 2: from Neinhuis and Ashton 2016 (updated May 27, 2020)
                # NOTE, Jaap only changes beta_r in the Matlab version, so we will do the same here
                # delta[j - 1] = inlet_fraction(self, 0.05, 0.95, 3, -3, I)
                # beta[j - 1] = inlet_fraction(self, 0, 0.9, 10, 3, I)
                # beta_r[j - 1] = inlet_fraction(self, 0, 0.9, 0.9, -3, I)

                delta[j - 1] = inlet_fraction(self, 0, 1, 3, -3, I)
                beta[j - 1] = inlet_fraction(self, 0, 1, 10, 3, I)
                beta_r[j - 1] = inlet_fraction(self, 0, 0.9, 0.9, -3, I)

                #            #{
                #            humans affect inlets?
                #            delta(j) = 0;
                #            beta(j) = 1;
                #            beta_r(j) = 0;
                #              #}

                alpha[j - 1] = 1 - beta[j - 1] - delta[j - 1]
                alpha_r[j - 1] = alpha[j - 1] * 0.6

                if Vfld > Vfld_max:
                    delta_r[j - 1] = 0
                else:
                    delta_r[j - 1] = (
                        (Ab_nex * alpha[j - 1]) - (Ab_prv * beta_r[j - 1])
                    ) / Ab_prv

                # use fractions to physically move inlets and fld-tidal detlas

                # update fld delta, deposit sediment at 0 water depth
                fld_delta = np.abs(Qs_in[j - 1]) * (
                    delta[j - 1] + delta_r[j - 1]
                )  # KA: this seems low for my QC scenario, maybe come back to this
                # remove sediment from the shoreface
                inlet_sink = np.abs(Qs_in[j - 1]) * (1 - beta[j - 1] - beta_r[j - 1])
                # spread fld tidal delta along one more cell alongshore in both directions
                temp_idx = np.r_[
                    inlet_prv[j - 1], self._inlet_idx[j - 1], inlet_nex[j - 1]
                ]

                x_b_fld_dt[temp_idx] = x_b_fld_dt[temp_idx] + fld_delta / (
                    np.size(temp_idx) * self._dy
                ) / (self._h_b[temp_idx] + d_b[temp_idx])

                # migrate inlet indices (in m/dt)
                migr_up[j - 1] = Qs_in[j - 1] * (alpha_r[j - 1] + alpha[j - 1]) / Ab_prv
                #                migr_dw = (
                #                    Qs_in[j - 1]
                #                    * (alpha_r[j - 1] + beta_r[j - 1] + delta_r[j - 1])
                #                    / Ab_nex
                #                )

                # calculate where in the grid cell the inlet is, and add the
                # fractional migration to it
                self._inlet_y[self._inlet_idx[j - 1][0]] = (
                    self._inlet_y[self._inlet_idx[j - 1][0]] + migr_up[j - 1] / self._dy
                )

                # how far are the inlets in their gridcell?
                # (or is inlet_y>1 or <0 and should the inlet hop one grid cell?)
                migr_int = np.floor(
                    self._inlet_y[self._inlet_idx[j - 1][0]]
                )  # KA: unsure about these too
                migr_res = np.mod(self._inlet_y[self._inlet_idx[j - 1][0]], 1)

                # reset old grid cell
                self._inlet_y[self._inlet_idx[j - 1][0]] = 0

                # move inlet in gridcell
                self._inlet_idx[j - 1] = np.mod(
                    self._inlet_idx[j - 1] + migr_int, self._ny
                ).astype(int)

                self._inlet_y[self._inlet_idx[j - 1][0]] = migr_res

                # how much q flood tidal delta in total
                self._Qinlet[self._time_index - 1] = (
                    self._Qinlet[self._time_index - 1] + inlet_sink
                )  # m3 per time step

                # add inlet sink to shoreline change (updated May 27, 2020 so that shoreline change from inlet sink
                # now spread out along width of inlet +1 cell in both directions)
                # self._x_s_dt[inlet_nex[j - 1]] = (
                #         self._x_s_dt[inlet_nex[j - 1]]
                #         + inlet_sink / (self._h_b[inlet_nex[j - 1]] + self._d_sf) / self._dy
                # )
                self._x_s_dt[temp_idx] = (
                    self._x_s_dt[temp_idx]
                    + inlet_sink
                    / (self._h_b[temp_idx] + self._d_sf)
                    / len(temp_idx)
                    / self._dy
                )

                # inlet age
                # fancy lightweight way to keep track of where inlets are in the model
                # KA: note that this differs from matlab version, here we do this all
                # in the for loop (but still [time step, inlet starting ID])
                self._inlet_age.append(
                    [self._time_index, self._inlet_idx[j - 1][0].astype("int32")]
                )

            # reset arrays
            self._new_inlet = np.array([])

            # inlet statistics
            if (
                np.mod(self._time_index, self._dtsave) == 0
            ):  # KA: modified this from matlab version so that I can save every time step in python
                # skip first time step (initial condition)
                self._inlet_nr[
                    np.fix(self._time_index / self._dtsave).astype(int) - 1
                ] = len(
                    self._inlet_idx
                )  # number of inlets
                self._inlet_migr[
                    np.fix(self._time_index / self._dtsave).astype(int) - 1
                ] = np.mean(migr_up / self._dt)

                if np.size(self._inlet_idx) != 0:
                    self._inlet_Qs_in[
                        np.fix(self._time_index / self._dtsave).astype(int) - 1
                    ] = np.mean(Qs_in)
                    self._inlet_alpha[
                        np.fix(self._time_index / self._dtsave).astype(int) - 1
                    ] = np.mean(alpha)
                    self._inlet_beta[
                        np.fix(self._time_index / self._dtsave).astype(int) - 1
                    ] = np.mean(beta)
                    self._inlet_delta[
                        np.fix(self._time_index / self._dtsave).astype(int) - 1
                    ] = np.mean(delta)
                    self._inlet_ai[
                        np.fix(self._time_index / self._dtsave).astype(int) - 1
                    ] = np.mean(ai_eq)

        else:  # inlet model not on
            # Qs_in = 0
            # delta = 0
            # delta_r = 0
            # inlet_sink = 0
            x_b_fld_dt = 0

        # do implicit thing (updated on May 27, 2020 to force shoreline diffusivity to be greater than zero)
        if self._ast_model_on:
            r_ipl = np.maximum(
                0,
                (
                    self._coast_diff[
                        np.maximum(
                            1,
                            np.minimum(
                                self._wave_climl, np.round(90 - theta).astype(int)
                            ),
                        )
                    ]
                    * self._dt
                    / 2
                    / self._dy ** 2
                ),
            )

            dv = np.r_[-r_ipl[-1], -r_ipl[1:], 1 + 2 * r_ipl, -r_ipl[0:-1], -r_ipl[0]]
            A = csr_matrix((dv, (self._di, self._dj)))
            # A = sps.sparse.csr_matrix((dv, (self._di, self._dj))).toarray()  # KA: spot checked, but probably worth a closer look

            RHS = (
                self._x_s
                + r_ipl
                * (
                    self._x_s[np.r_[1 : self._ny, 0]]
                    - 2 * self._x_s
                    + self._x_s[np.r_[self._ny - 1, 0 : self._ny - 1]]
                )
                + self._x_s_dt
            )

            self._x_s = spsolve(
                A, RHS
            )  # KA: will want to check this as a diff - accidentally overwrote while checking
        else:
            self._x_s = self._x_s + self._x_s_dt

        # how are the other moving boundaries changing?
        self._x_t = self._x_t + self._x_t_dt
        self._x_b = self._x_b + self._x_b_dt + x_b_fld_dt
        self._h_b = self._h_b + self._h_b_dt

        # save subset of BRIE variables (KA: I changed this from mod = 1 to mod = 0 to allow for saving every 1 timestep)
        """save subset of BRIE variables"""
        if np.mod(self._time_index, self._dtsave) == 0:
            self._x_t_save[
                :, np.fix(self._time_index / self._dtsave).astype(int) - 1
            ] = self._x_t
            self._x_s_save[
                :, np.fix(self._time_index / self._dtsave).astype(int) - 1
            ] = self._x_s
            self._x_b_save[
                :, np.fix(self._time_index / self._dtsave).astype(int) - 1
            ] = self._x_b
            self._h_b_save[
                :, np.fix(self._time_index / self._dtsave).astype(int) - 1
            ] = self._h_b
            self._s_sf_save[
                :, np.fix(self._time_index / self._dtsave).astype(int) - 1
            ] = s_sf

    ###############################################################################
    # Finalize: only return necessary variables
    ###############################################################################

    def finalize(self):

        # self.__dict__  # to look at attributes
        # del(self._t)
        del self._inlet_y
        del self._inlet_idx
        del self._inlet_idx_mat
        del self._inlet_idx_close_mat
        del self._barrier_volume
        del self._h_b
        del self._x_b
        del self._x_s
        del self._x_t
        del self._di
        del self._dj
        del self._coast_diff
        del self._coast_qs

        if self._inlet_model_on:
            self._Qinlet = self._Qinlet / self._dt  # put into m3/yr
            # self._Qinlet_norm = (self._Qinlet / self._dy)  # put into m3/m/yr
        else:
            del self._inlet_Qs_in
            del self._inlet_migr
            del self._inlet_age
            del self._Qinlet
            del self._inlet_ai
            del self._inlet_delta
            del self._inlet_beta
            del self._inlet_alpha<|MERGE_RESOLUTION|>--- conflicted
+++ resolved
@@ -14,150 +14,7 @@
     return a + (b / (1 + c * (I ** d)))
 
 
-<<<<<<< HEAD
 SECONDS_PER_YEAR = 3600.0 * 24.0 * 365.0
-=======
-def calc_alongshore_transport_k(gravity=scipy.constants.g):
-    """Calculate alongshore transport diffusion coefficient. Used in calculation of alongshore transport into inlets.
-
-    The diffusion coefficient is calculated from Nienhuis, Ashton, Giosan, 2015.
-    Note that the Ashton & Murray (2006) value for *k* is incorrect.
-
-    Parameters
-    ----------
-    gravity : float, optional
-        Acceleration due to gravity [m/s^2].
-    """
-    return (
-        5.3e-06
-        * 1050
-        * (gravity ** 1.5)
-        * (0.5 ** 1.2)
-        * (np.sqrt(gravity * 0.78) / (2 * np.pi)) ** 0.2
-    )
-
-
-class WaveAngleGenerator:
-    def __init__(self, asymmetry=0.8, high_fraction=0.2, wave_climl=180, rng=None):
-        """Generate incoming wave angles.
-
-        Parameters
-        ----------
-        asymmetry: float, optional
-            Fraction of waves approaching from the left, looking offshore (Ashton & Murray, 2006). Value typically
-            varied in BRIE.
-        high_fraction: float, optional
-            Fraction of waves approaching at angles higher than 45 degrees from shore normal (Ashton & Murray, 2006).
-            Value typically 0.2 in BRIE.
-
-        Examples
-        --------
-        >>> from brie.brie import WaveAngleGenerator
-        >>> angles = WaveAngleGenerator()
-        >>> angles.next()  # doctest: +SKIP
-        array([14.97622633])
-
-        >>> angles.next(samples=4)  # doctest: +SKIP
-        array([-21.13885031,  54.71667679,  14.01299681, -14.24465549])
-
-        >>> angles = WaveAngleGenerator(asymmetry=0.5, high_fraction=0.0)
-        >>> angles.pdf([-67.5, -22.5, 22.5, 67.5]) * 45.0
-        array([0. , 0.5, 0.5, 0. ])
-
-        >>> angles.cdf([-90, -45, 0, 45, 90])
-        array([0. , 0.00833333, 0.50555556, 1. , 1. ])
-        """
-
-        if asymmetry < 0.0 or asymmetry > 1.0:
-            raise ValueError("wave angle asymmetry must be between 0 and 1")
-        if high_fraction < 0.0 or high_fraction > 1.0:
-            raise ValueError("fraction of high angles must be between 0 and 1")
-
-        if rng is None:
-            self._rng = np.random.default_rng()
-        else:
-            self._rng = rng
-
-        # x = np.array([-90.0, -45.0, 0.0, 45.0, 90])  # KA: to be equivalent to BRIE.m pdf, x=[-90.0, -45.0, 45.0, 90]
-        # f = np.array(
-        #     [
-        #         0.0,
-        #         asymmetry * high_fraction,
-        #         asymmetry * (1.0 - high_fraction),
-        #         (1.0 - asymmetry) * (1.0 - high_fraction),
-        #         (1.0 - asymmetry) * high_fraction,
-        #     ]
-        # ) / 45.0
-
-        res = np.ones(int(wave_climl/4))
-        x = np.linspace(-90.0, 90.0, wave_climl)  # wave angle resolution KA: best to have full (high) resolution for CDF
-        f = 4 * np.r_[
-            asymmetry * high_fraction * res,
-            asymmetry * (1.0 - high_fraction) * res,
-            (1.0 - asymmetry) * (1.0 - high_fraction) * res,
-            (1.0 - asymmetry) * high_fraction * res,
-        ] / wave_climl
-
-        # self._wave_pdf = interp1d(x, f, kind="next")
-        # self._wave_cdf = interp1d(x, np.cumsum(f) * 45.0)
-        # self._wave_inv_cdf = interp1d(np.cumsum(f) * 45.0, x)
-        self._wave_pdf = interp1d(x, f, kind="next")
-        self._wave_cdf = interp1d(x, np.cumsum(f))
-        self._wave_inv_cdf = interp1d(np.cumsum(f), x)
-        self._lower_bnd = np.min(np.cumsum(f))
-
-    def pdf(self, angle):
-        """Probability distribution function for wave angle.
-
-        Parameters
-        ----------
-        angle: number or ndarray
-            Angle(s) at which to evaluate the pdf [degree].
-
-        Returns
-        -------
-        ndarray of float
-            This is the normalized angular distribution of wave energy (Eq 39 in BRIE, from AM06).
-        """
-        return self._wave_pdf(angle)
-
-    def cdf(self, angle):
-        """Cumulative distribution function for wave angle.
-
-        Parameters
-        ----------
-        angle: number or ndarray
-            Angle(s) at which to evaluate the cdf [degree].
-
-        Returns
-        -------
-        ndarray of float
-            This is the normalized cumulative distribution of wave energy (Eq 25 in BRIE, from AM06).
-        """
-        return self._wave_cdf(angle)
-
-    def next(self, samples=1):
-        """Next wave angles from the distribution.
-
-        Parameters
-        ----------
-        samples : int
-            Number of wave angles to return.
-
-        Returns
-        -------
-        ndarray of float
-            Waves angles.
-        """
-
-        # I don't want to extrapolate, so instead if the rng is below the interpolation bounds, I pick a new number
-        x = self._rng.random(samples)
-
-        while x < self._lower_bnd:
-            x = self._rng.random(samples)
-
-        return np.floor(self._wave_inv_cdf(x))
->>>>>>> 9a66a606
 
 
 class Brie:
@@ -290,8 +147,10 @@
 
         # general parameters
         self._rho_w = sea_water_density
-        #self._g = scipy.constants.g
-        self._g = 9.81  # KA: above has too much precision for comparison to Matlab version
+        # self._g = scipy.constants.g
+        self._g = (
+            9.81  # KA: above has too much precision for comparison to Matlab version
+        )
 
         ###############################################################################
         # wave climate
@@ -371,7 +230,7 @@
             If provided, the current position of the shoreline [m].
         """
 
-        self._RNG = np.random.default_rng(seed=1973)    # random number generator
+        self._RNG = np.random.default_rng(seed=1973)  # random number generator
 
         ###############################################################################
         # shoreface and barrier model dependent variables
@@ -387,33 +246,33 @@
                 (18 * 1e-6)
                 + np.sqrt(0.75 * self._R * self._g * (self._grain_size ** 3))
             )
-        )   # settling velocity [m/s] Church & Ferguson (2004)
+        )  # settling velocity [m/s] Church & Ferguson (2004)
 
         phi = (
             16 * self._e_s * self._c_s / (15 * np.pi * self._R * self._g)
-        )   # phi from Ortiz and Ashton (2016)
+        )  # phi from Ortiz and Ashton (2016)
 
         self._z0 = (
             2 * self._wave_height / 0.78
-        )   # minimum depth of integration [m] (simple approx of breaking wave depth based on offshore wave height)
+        )  # minimum depth of integration [m] (simple approx of breaking wave depth based on offshore wave height)
 
         self._d_sf = (
             8.9 * self._wave_height
-        )   # depth shoreface [m], Hallermeier (1983) or  Houston (1995)
-            # alternatively 0.018*wave_height*wave_period*sqrt(g./(R*grain_size))
+        )  # depth shoreface [m], Hallermeier (1983) or  Houston (1995)
+        # alternatively 0.018*wave_height*wave_period*sqrt(g./(R*grain_size))
 
         self._k_sf = (
-                (3600 * 24 * 365)
-                / (self._d_sf - self._z0)
-                * (
-                        self._g ** (15 / 4)
-                        * self._wave_height ** 5
-                        * phi
-                        * self._wave_period ** (5 / 2)
-                        / (1024 * np.pi ** (5 / 2) * w_s ** 2)
-                        * (4 / 11 * (1 / self._z0 ** (11 / 4) - 1 / (self._d_sf ** (11 / 4))))
-                )
-        )   # shoreface response rate [m^3/m/yr], Lorenzo-Trueba & Ashton (2014) or Ortiz and Ashton (2016)
+            (3600 * 24 * 365)
+            / (self._d_sf - self._z0)
+            * (
+                self._g ** (15 / 4)
+                * self._wave_height ** 5
+                * phi
+                * self._wave_period ** (5 / 2)
+                / (1024 * np.pi ** (5 / 2) * w_s ** 2)
+                * (4 / 11 * (1 / self._z0 ** (11 / 4) - 1 / (self._d_sf ** (11 / 4))))
+            )
+        )  # shoreface response rate [m^3/m/yr], Lorenzo-Trueba & Ashton (2014) or Ortiz and Ashton (2016)
 
         self._s_sf_eq = (
             3
@@ -421,67 +280,11 @@
             / 4
             / np.sqrt(self._d_sf * self._g)
             * (5 + 3 * self._wave_period ** 2 * self._g / 4 / (np.pi ** 2) / self._d_sf)
-<<<<<<< HEAD
-        )
-        # equilibrium shoreface slope
-        # self._wave_cdf = np.cumsum(
-        #     4
-        #     * np.r_[
-        #         (
-        #             self._wave_asym
-        #             * self._wave_high
-        #             * np.ones((int(self._wave_climl / 4), 1))
-        #         ),
-        #         (
-        #             self._wave_asym
-        #             * (1 - self._wave_high)
-        #             * np.ones((int(self._wave_climl / 4), 1))
-        #         ),
-        #         (
-        #             (1 - self._wave_asym)
-        #             * (1 - self._wave_high)
-        #             * np.ones((int(self._wave_climl / 4), 1))
-        #         ),
-        #         (
-        #             (1 - self._wave_asym)
-        #             * self._wave_high
-        #             * np.ones((int(self._wave_climl / 4), 1))
-        #         ),
-        #     ]
-        #     / self._wave_climl
-        # )
-        wave_pdf = np.concatenate(
-            4
-            * np.r_[
-                (
-                    self._wave_asym
-                    * self._wave_high
-                    * np.ones((int(self._wave_climl / 4), 1))
-                ),
-                (
-                    self._wave_asym
-                    * (1 - self._wave_high)
-                    * np.ones((int(self._wave_climl / 4), 1))
-                ),
-                (
-                    (1 - self._wave_asym)
-                    * (1 - self._wave_high)
-                    * np.ones((int(self._wave_climl / 4), 1))
-                ),
-                (
-                    (1 - self._wave_asym)
-                    * self._wave_high
-                    * np.ones((int(self._wave_climl / 4), 1))
-                ),
-            ]
-            / self._wave_climl
-        )
-=======
-        )   # equilibrium shoreface slope
+        )  # equilibrium shoreface slope
 
         self._x_t = (self._z - self._d_sf) / self._s_background + np.zeros(
             self._ny
-        )   # position shoreface toe [m]
+        )  # position shoreface toe [m]
 
         # KA - used for testing/debugging brie.py vs. brie.m
         if self._bseed:
@@ -492,128 +295,20 @@
         else:
             self._x_s = (
                 self._RNG.random(self._ny) + self._d_sf / self._s_sf_eq + self._x_t
-            )   # position shoreline [m]
-            # self._x_s = np.random.rand(self._ny) + self._d_sf / self._s_sf_eq + self._x_t  # position shoreline [m]
-
-        self._x_b = (
-            self._d_sf / self._s_sf_eq + self._w_b_crit + self._x_t
-        )   # position back barrier [m]
-
-        self._h_b = 2 + np.zeros(self._ny)  # height barrier [m]
-        self._barrier_volume = np.array([])
-
-        ###############################################################################
-        # inlet model dependent variables
-        ###############################################################################
-
-        self._inlet_idx_close_mat = np.array([])
-        self._inlet_idx = ([])  # KA: originally a matlab cell, here a list that is appended after first time step
-        self._inlet_idx_mat = np.array([]).astype(float)  # KA: we use this variable for NaN operations
-        self._inlet_y = np.zeros(self._ny)
-        self._y = np.arange(
-            100, self._dy * self._ny, self._dy
-        )  # alongshore array [KA: just used for plotting]
-
-        self._angle_array = np.deg2rad(
-            np.linspace(-90.0, 90.0, self._wave_climl)
-        )   # array of resolution angles for wave climate [radians]
-
-        self._angles = WaveAngleGenerator(
-            asymmetry = self._wave_asym,
-            high_fraction = self._wave_high,
-            wave_climl = self._wave_climl,
-        )  # wave angle generator for each time step for calculating Qs_in
-
-        wave_pdf = self._angles.pdf(
-            np.rad2deg(self._angle_array)
-        )  # wave climate pdf
-
->>>>>>> 9a66a606
-        self._coast_qs = (
-            self._wave_height ** 2.4
-            * (self._wave_period ** 0.2)
-            * 3600
-            * 365
-            * 24
-            * self._k
-            * (np.cos(self._angle_array) ** 1.2)
-            * np.sin(self._angle_array)
-        )  # alongshore sediment transport into inlets for all wave angles [m3/yr], from Ashton & Murray (2006)
-
-        self._u_e_star = self._u_e / np.sqrt(
-            self._g * self._a0
-        )   # equilibrium inlet velocity (non-dimensional)
-
-        ###############################################################################
-        # shoreline change dependent variables
-        ###############################################################################
-
-        # shoreline change is NOT calculated using a single wave angle (as in Qs_in); instead, we account for the angle
-        # dependence of diffusivity using a nonlinear term from AM06 (Eq. 37-39 in the BRIE), and convolve it with the
-        # wave climate pdf (the normalized angular distribution of wave energy) to get a wave-climate averaged shoreline
-        # diffusivity for every alongshore location
-        diff = -(
-                self._k
-                / (self._h_b_crit + self._d_sf)
-                * self._wave_height ** 2.4
-                * self._wave_period ** 0.2) * 365 * 24 * 3600 * (np.cos(self._angle_array) ** 0.2) * \
-               (1.2 * np.sin(self._angle_array) ** 2 - np.cos(self._angle_array) ** 2)
-
-        # KA NOTE: the "same" method differs in Matlab and Numpy; here we pad and slice out the "same" equivalent
-        conv = np.convolve(wave_pdf, diff, mode="full")
-        npad = len(diff) - 1
-        first = npad - npad // 2
-        self._coast_diff = conv[first:first + len(wave_pdf)]
-
-        self._di = (
-            np.r_[
-                self._ny,
-                np.arange(2, self._ny + 1),
-                np.arange(1, self._ny + 1),
-                np.arange(1, self._ny),
-                1,
-            ]
-            - 1
-        )   # timestepping implicit diffusion equation (KA: -1 for python indexing)
-
-        self._dj = (
-            np.r_[
-                1,
-                np.arange(1, self._ny),
-                np.arange(1, self._ny + 1),
-                np.arange(2, self._ny + 1),
-                self._ny,
-            ]
-            - 1
-        )
-
-        ###############################################################################
-        # variables used for saving data
-        ###############################################################################
-
-<<<<<<< HEAD
-        self._time_index = 1
-        self._x_t = (self._z - self._d_sf) / self._s_background + np.zeros(
-            self._ny
-        )  # position shoreface toe [m]
-
-        # KA - used for seeding, testing discretization
-        if self._bseed:
-            if xs is None or wave_angle is None:
-                raise ValueError("if bseed is True, xs and wave_angle must be provided")
-            self._x_s = xs
-            # self._wave_angle = wave_angle
-        else:
-            self._x_s = (
-                self._RNG.random(self._ny) + self._d_sf / self._s_sf_eq + self._x_t
             )  # position shoreline [m]
             # self._x_s = np.random.rand(self._ny) + self._d_sf / self._s_sf_eq + self._x_t  # position shoreline [m]
 
         self._x_b = (
             self._d_sf / self._s_sf_eq + self._w_b_crit + self._x_t
         )  # position back barrier [m]
+
         self._h_b = 2 + np.zeros(self._ny)  # height barrier [m]
         self._barrier_volume = np.array([])
+
+        ###############################################################################
+        # inlet model dependent variables
+        ###############################################################################
+
         self._inlet_idx_close_mat = np.array([])
         self._inlet_idx = (
             []
@@ -626,21 +321,95 @@
             100, self._dy * self._ny, self._dy
         )  # alongshore array [KA: just used for plotting]
 
-        # variables used for saving data [KA: changed all self.dt to self._dt]
-=======
->>>>>>> 9a66a606
+        self._angle_array = np.deg2rad(
+            np.linspace(-90.0, 90.0, self._wave_climl)
+        )  # array of resolution angles for wave climate [radians]
+
+        self._angles = WaveAngleGenerator(
+            asymmetry=self._wave_asym,
+            high_fraction=self._wave_high,
+            wave_climl=self._wave_climl,
+        )  # wave angle generator for each time step for calculating Qs_in
+
+        wave_pdf = self._angles.pdf(np.rad2deg(self._angle_array))  # wave climate pdf
+
+        self._coast_qs = (
+            self._wave_height ** 2.4
+            * (self._wave_period ** 0.2)
+            * 3600
+            * 365
+            * 24
+            * self._k
+            * (np.cos(self._angle_array) ** 1.2)
+            * np.sin(self._angle_array)
+        )  # alongshore sediment transport into inlets for all wave angles [m3/yr], from Ashton & Murray (2006)
+
+        self._u_e_star = self._u_e / np.sqrt(
+            self._g * self._a0
+        )  # equilibrium inlet velocity (non-dimensional)
+
+        ###############################################################################
+        # shoreline change dependent variables
+        ###############################################################################
+
+        # shoreline change is NOT calculated using a single wave angle (as in Qs_in); instead, we account for the angle
+        # dependence of diffusivity using a nonlinear term from AM06 (Eq. 37-39 in the BRIE), and convolve it with the
+        # wave climate pdf (the normalized angular distribution of wave energy) to get a wave-climate averaged shoreline
+        # diffusivity for every alongshore location
+        diff = (
+            -(
+                self._k
+                / (self._h_b_crit + self._d_sf)
+                * self._wave_height ** 2.4
+                * self._wave_period ** 0.2
+            )
+            * 365
+            * 24
+            * 3600
+            * (np.cos(self._angle_array) ** 0.2)
+            * (1.2 * np.sin(self._angle_array) ** 2 - np.cos(self._angle_array) ** 2)
+        )
+
+        # KA NOTE: the "same" method differs in Matlab and Numpy; here we pad and slice out the "same" equivalent
+        conv = np.convolve(wave_pdf, diff, mode="full")
+        npad = len(diff) - 1
+        first = npad - npad // 2
+        self._coast_diff = conv[first : first + len(wave_pdf)]
+
+        self._di = (
+            np.r_[
+                self._ny,
+                np.arange(2, self._ny + 1),
+                np.arange(1, self._ny + 1),
+                np.arange(1, self._ny),
+                1,
+            ]
+            - 1
+        )  # timestepping implicit diffusion equation (KA: -1 for python indexing)
+
+        self._dj = (
+            np.r_[
+                1,
+                np.arange(1, self._ny),
+                np.arange(1, self._ny + 1),
+                np.arange(2, self._ny + 1),
+                self._ny,
+            ]
+            - 1
+        )
+
+        ###############################################################################
+        # variables used for saving data
+        ###############################################################################
+
         self._t = np.arange(
             self._dt, (self._dt * self._nt) + self._dt, self._dt
         )  # time array
-        self._Qoverwash = np.float32(
-            np.zeros(int(self._nt))
-        )   # overwash flux [m^3/yr]
+        self._Qoverwash = np.float32(np.zeros(int(self._nt)))  # overwash flux [m^3/yr]
         self._Qshoreface = np.float32(
             np.zeros(int(self._nt))
-        )   # KA: new variable for time series of shoreface flux [m^3/yr]
-        self._Qinlet = np.float32(
-            np.zeros(int(self._nt))
-        )   # inlet flux [m^3/yr]
+        )  # KA: new variable for time series of shoreface flux [m^3/yr]
+        self._Qinlet = np.float32(np.zeros(int(self._nt)))  # inlet flux [m^3/yr]
         self._inlet_age = []
         # KA: changed the saving arrays from matlab version to enable saving every time step in python, e.g., now if I
         # use the default dtsave=1000, the first value in these arrays (i.e., [0]) are the initial conditions and the
@@ -675,7 +444,9 @@
         self._x_t_save = np.int32(
             np.zeros((self._ny, np.size(np.arange(0, self._nt, self._dtsave))))
         )
-        self._x_t_save[:, 0] = (
+        self._x_t_save[
+            :, 0
+        ] = (
             self._x_t
         )  # KA: for some reason this rounds down to 1099 and not up to 1100...why?
         self._x_s_save = np.int32(
@@ -694,7 +465,9 @@
             np.zeros((self._ny, np.size(np.arange(0, self._nt, self._dtsave))))
         )
         # self._s_sf_save[:, 0] = self._s_sf_eq
-        self._s_sf_save[:, 0] = self._d_sf / (self._x_s - self._x_t)  # added by KA to represent the actual initial s_sf
+        self._s_sf_save[:, 0] = self._d_sf / (
+            self._x_s - self._x_t
+        )  # added by KA to represent the actual initial s_sf
 
         # initialize empty arrays for barrier model (added by KA for coupling)
         self._x_t_dt = np.zeros(self._ny)
@@ -755,7 +528,6 @@
         return self._h_b
 
     @property
-<<<<<<< HEAD
     def wave_angle(self):
         return self._wave_angle
 
@@ -764,7 +536,7 @@
         if new_angle > 90.0 or new_angle < -90:
             raise ValueError("wave angle must be between -90 and 90 degrees")
         self._wave_angle = wave_angle
-=======
+
     def h_b_save(self):
         return self._h_b_save
 
@@ -783,7 +555,6 @@
     @property
     def s_sf_eq(self):
         return self._s_sf_eq
->>>>>>> 9a66a606
 
     def u(self, a_star, gam, ah_star):
         """new explicit relationship between boundary conditions and inlet area"""
@@ -953,22 +724,12 @@
 
             wave_ang = self._wave_angle
             # wave direction
-<<<<<<< HEAD
             # if self._bseed:
             #     wave_ang = self._wave_angle[self._time_index - 1]
+
             # else:
-            #     # wave_ang = np.nonzero(self._wave_cdf > np.random.rand())[0][
-            #     wave_ang = np.nonzero(self._wave_cdf > self._RNG.random())[0][
-            #         0
-            #     ]  # just get the first nonzero element
-=======
-            if self._bseed:
-                wave_ang = self._wave_angle[self._time_index - 1]
-
-            else:
-                # wave_ang = np.nonzero(self._wave_cdf > np.random.rand())[0][] # just get the first nonzero element
-                wave_ang = int(self._angles.next())  # KA: use the wave generator!
->>>>>>> 9a66a606
+            #     # wave_ang = np.nonzero(self._wave_cdf > np.random.rand())[0][] # just get the first nonzero element
+            #     wave_ang = int(self._angles.next())  # KA: use the wave generator!
 
             # sed transport this timestep for given wave angle (KA: NOTE, -1 indexing is for Python)
             Qs = (
