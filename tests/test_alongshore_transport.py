--- conflicted
+++ resolved
@@ -290,21 +290,13 @@
 @pytest.mark.parametrize("func", (calc_coast_qs, old_calc_coast_qs))
 def test_calc_coast_qs_left_transport(func):
     angles = np.random.uniform(low=-np.pi / 2.0, high=0.0, size=50)
-<<<<<<< HEAD
-    assert func(angles) < 0.0
-=======
     assert np.all(func(angles) < 0.0)
->>>>>>> aba5df15
 
 
 @pytest.mark.parametrize("func", (calc_coast_qs, old_calc_coast_qs))
 def test_calc_coast_qs_right_transport(func):
     angles = np.random.uniform(low=0.0, high=np.pi / 2.0, size=50)
-<<<<<<< HEAD
-    assert func(angles) > 0.0
-=======
     assert np.all(func(angles) > 0.0)
->>>>>>> aba5df15
 
 
 @pytest.mark.parametrize("func", (calc_coast_qs, old_calc_coast_qs))
@@ -502,10 +494,6 @@
 
 
 def test_build_matrices_old_and_new():
-<<<<<<< HEAD
-=======
-    # data = np.arange(1, 6)
->>>>>>> aba5df15
     x_s = np.zeros(13)
     x_s[-1] = 1.0
     wave_distribution = scipy.stats.uniform(loc=-np.pi / 2.0, scale=np.pi)
